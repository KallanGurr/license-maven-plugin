--- conflicted
+++ resolved
@@ -1,279 +1,275 @@
-/**
- * Copyright (C) 2008 Mycila (mathieu.carbou@gmail.com)
- *
- * Licensed under the Apache License, Version 2.0 (the "License");
- * you may not use this file except in compliance with the License.
- * You may obtain a copy of the License at
- *
- *         http://www.apache.org/licenses/LICENSE-2.0
- *
- * Unless required by applicable law or agreed to in writing, software
- * distributed under the License is distributed on an "AS IS" BASIS,
- * WITHOUT WARRANTIES OR CONDITIONS OF ANY KIND, either express or implied.
- * See the License for the specific language governing permissions and
- * limitations under the License.
- */
-package com.mycila.maven.plugin.license;
-
-import com.google.common.collect.ImmutableMap;
-import com.google.common.io.Files;
-import com.mycila.maven.plugin.license.util.FileUtils;
-import org.apache.maven.plugin.MojoExecutionException;
-import org.apache.maven.plugin.testing.stubs.MavenProjectStub;
-import org.junit.Test;
-
-import java.io.File;
-import java.nio.charset.Charset;
-import java.util.HashMap;
-import java.util.List;
-<<<<<<< HEAD
-=======
-import org.junit.Assert;
->>>>>>> 9fd91401
-
-import static org.junit.Assert.assertEquals;
-import static org.junit.Assert.assertThat;
-import static org.junit.Assert.fail;
-import static org.hamcrest.CoreMatchers.*;
-
-import static org.hamcrest.CoreMatchers.*;
-
-/**
- * @author Mathieu Carbou (mathieu.carbou@gmail.com)
- */
-public final class UpdateMojoTest {
-    public static final String LS = System.getProperty("line.separator");
-    
-    @Test
-    public void test_update() throws Exception {
-        File tmp = new File("target/test/update");
-        tmp.mkdirs();
-        FileUtils.copyFileToFolder(new File("src/test/resources/update/doc1.txt"), tmp);
-        FileUtils.copyFileToFolder(new File("src/test/resources/update/doc2.txt"), tmp);
-
-        LicenseFormatMojo updater = new LicenseFormatMojo();
-        updater.basedir = tmp;
-        updater.header = "src/test/resources/update/header.txt";
-        updater.project = new MavenProjectStub();
-        updater.properties = ImmutableMap.of("year", "2008");
-        updater.execute();
-
-        assertEquals(FileUtils.read(new File(tmp, "doc1.txt"), System.getProperty("file.encoding")), "====\r\n    My @Copyright license 2 with my-custom-value and 2008 and doc1.txt\r\n====\r\n\r\nsome data\r\n");
-        assertEquals(FileUtils.read(new File(tmp, "doc2.txt"), System.getProperty("file.encoding")), "====\r\n    My @Copyright license 2 with my-custom-value and 2008 and doc2.txt\r\n====\r\n\r\nsome data\r\n");
-    }
-
-    @Test
-    public void test_skipExistingHeaders() throws Exception {
-        File tmp = new File("target/test/test_skipExistingHeaders");
-        tmp.mkdirs();
-        FileUtils.copyFileToFolder(new File("src/test/resources/update/doc1.txt"), tmp);
-        FileUtils.copyFileToFolder(new File("src/test/resources/update/doc2.txt"), tmp);
-
-        // only update those files without a copyright header
-        LicenseFormatMojo updater = new LicenseFormatMojo();
-        updater.basedir = tmp;
-        updater.header = "src/test/resources/update/header.txt";
-        updater.project = new MavenProjectStub();
-        updater.properties = ImmutableMap.of("year", "2008");
-        updater.skipExistingHeaders = true;
-        updater.execute();
-
-        assertEquals(FileUtils.read(new File(tmp, "doc1.txt"), System.getProperty("file.encoding")), "====\r\n    My @Copyright license 2 with my-custom-value and 2008 and doc1.txt\r\n====\r\n\r\nsome data\r\n");
-        assertEquals(FileUtils.read(new File(tmp, "doc2.txt"), System.getProperty("file.encoding")), "====\r\n    Copyright license\r\n====\r\n\r\nsome data\r\n");
-
-        // expect unchanged header to fail check against new header
-        LicenseCheckMojo check = new LicenseCheckMojo();
-        check.basedir = tmp;
-        check.header = "src/test/resources/update/header.txt";
-        check.project = new MavenProjectStub();
-        check.properties = ImmutableMap.of("year", "2008");
-        check.skipExistingHeaders = false;
-
-        try {
-            check.execute();
-            fail();
-        } catch (MojoExecutionException e) {
-            assertEquals("Some files do not have the expected license header", e.getMessage());
-            assertEquals(1, check.missingHeaders.size());
-        }
-
-        // check again ignoring unchanged headers, should not fail
-        check.skipExistingHeaders = true;
-        check.execute();
-    }
-
-    @Test
-    public void test_issue50() throws Exception {
-        File tmp = new File("target/test/update/issue50");
-        tmp.mkdirs();
-        FileUtils.copyFileToFolder(new File("src/test/resources/update/issue50/test1.properties"), tmp);
-        FileUtils.copyFileToFolder(new File("src/test/resources/update/issue50/test2.properties"), tmp);
-        FileUtils.copyFileToFolder(new File("src/test/resources/update/issue50/test3.properties"), tmp);
-
-        LicenseFormatMojo updater = new LicenseFormatMojo();
-        updater.basedir = tmp;
-        updater.header = "src/test/resources/update/header.txt";
-        updater.properties = ImmutableMap.of("year", "2008");
-        updater.mapping = new HashMap<String, String>() {{
-            put("properties", "SCRIPT_STYLE");
-        }};
-        updater.project = new MavenProjectStub();
-        updater.execute();
-
-        String test1 = FileUtils.read(new File(tmp, "test1.properties"), System.getProperty("file.encoding")).replaceAll("\\n", LS);
-        String test2 = FileUtils.read(new File(tmp, "test2.properties"), System.getProperty("file.encoding"));
-        String test3 = FileUtils.read(new File(tmp, "test3.properties"), System.getProperty("file.encoding"));
-
-        assertEquals(test1, test2.replace("test2.properties", "test1.properties"));
-        assertEquals(test1, test3.replace("test3.properties", "test1.properties"));
-    }
-
-    @Test
-    public void test_issue48() throws Exception {
-        File tmp = new File("target/test/update/issue48");
-        tmp.mkdirs();
-        FileUtils.copyFileToFolder(new File("src/test/resources/update/issue48/test1.php"), tmp);
-        FileUtils.copyFileToFolder(new File("src/test/resources/update/issue48/test2.php"), tmp);
-
-        LicenseFormatMojo updater = new LicenseFormatMojo();
-        updater.basedir = tmp;
-        updater.header = "src/test/resources/update/header.txt";
-        updater.properties = ImmutableMap.of("year", "2008");
-        updater.mapping = new HashMap<String, String>() {{
-            put("properties", "SCRIPT_STYLE");
-        }};
-        updater.project = new MavenProjectStub();
-        updater.execute();
-
-        assertEquals(FileUtils.read(new File(tmp, "test1.php"), System.getProperty("file.encoding")), "\r\n" +
-            "\r\n" +
-            "<?php\r\n" +
-            "/*\r\n" +
-            " * My @Copyright license 2 with my-custom-value and 2008 and test1.php\r\n" +
-            " */\r\n" +
-            "\r\n" +
-            "class Conference extends Service {}\r\n" +
-            "\r\n" +
-            "?>\r\n");
-        assertEquals(FileUtils.read(new File(tmp, "test2.php"), System.getProperty("file.encoding")), "\r\n" +
-            "\r\n" +
-            "<?php\r\n" +
-            "/*\r\n" +
-            " * My @Copyright license 2 with my-custom-value and 2008 and test2.php\r\n" +
-            " */\r\n" +
-            "\r\n" +
-            "class Conference extends Service {}\r\n" +
-            "\r\n" +
-            "?>\r\n");
-    }
-
-    @Test
-    public void test_issue44() throws Exception {
-        File tmp = new File("target/test/update/issue44");
-        tmp.mkdirs();
-        FileUtils.copyFileToFolder(new File("src/test/resources/update/issue44/issue44-3.rb"), tmp);
-        FileUtils.copyFileToFolder(new File("src/test/resources/update/issue44/test.asp"), tmp);
-
-        LicenseFormatMojo updater = new LicenseFormatMojo();
-        updater.basedir = tmp;
-        updater.header = "src/test/resources/update/header.txt";
-        updater.properties = ImmutableMap.of("year", "2008");
-        updater.project = new MavenProjectStub();
-        updater.execute();
-
-        assertEquals(FileUtils.read(new File(tmp, "issue44-3.rb"), System.getProperty("file.encoding")), "#" + LS + "" +
-            "# My @Copyright license 2 with my-custom-value and 2008 and issue44-3.rb" + LS + "" +
-            "#" + LS + "" +
-            "" + LS + "" +
-            "# code comment" + LS + "" +
-            "ruby code here" + LS + "");
-
-        assertEquals(FileUtils.read(new File(tmp, "test.asp"), System.getProperty("file.encoding")), "<%\n" +
-            "    My @Copyright license 2 with my-custom-value and 2008 and test.asp\n" +
-            "%>" +
-            "\n" +
-            "asp code");
-    }
-
-    @Test
-    public void test_issue_14() throws Exception {
-        File tmp = new File("target/test/update/issue14");
-        tmp.mkdirs();
-        FileUtils.copyFileToFolder(new File("src/test/resources/update/issue14/test.properties"), tmp);
-
-        LicenseFormatMojo updater = new LicenseFormatMojo();
-        updater.basedir = tmp;
-        updater.header = "src/test/resources/update/issue14/header.txt";
-        updater.project = new MavenProjectStub();
-        updater.execute();
-        final String expectedString = "#" + LS + "" +
-                "# Copyright (C) 2013 Salzburg Research." + LS + "" +
-                "#" + LS + "" +
-                "# Licensed under the Apache License, Version 2.0 (the \"License\");" + LS + "" +
-                "# you may not use this file except in compliance with the License." + LS + "" +
-                "# You may obtain a copy of the License at" + LS + "" +
-                "#" + LS + "" +
-                "#         http://www.apache.org/licenses/LICENSE-2.0" + LS + "" +
-                "#" + LS + "" +
-                "# Unless required by applicable law or agreed to in writing, software" + LS + "" +
-                "# distributed under the License is distributed on an \"AS IS\" BASIS," + LS + "" +
-                "# WITHOUT WARRANTIES OR CONDITIONS OF ANY KIND, either express or implied." + LS + "" +
-                "# See the License for the specific language governing permissions and" + LS + "" +
-                "# limitations under the License." + LS + "" +
-                "#" + LS + "" +
-                "" + LS + "" +
-                "meta.tables            = SHOW TABLES;" + LS + "" +
-                "meta.version           = SELECT mvalue FROM metadata WHERE mkey = 'version';" + LS + "" +
-                "" + LS + "" +
-                "# get sequence numbers" + LS + "" +
-                "seq.nodes              = SELECT nextval('seq_nodes')" + LS + "" +
-                "seq.triples            = SELECT nextval('seq_triples')" + LS + "" +
-                "seq.namespaces         = SELECT nextval('seq_namespaces')" + LS + "";
-        final String readModifiedContent = FileUtils.read(new File(tmp, "test.properties"), System.getProperty("file.encoding"));
-
-        assertEquals(expectedString, readModifiedContent);
-    }
-    
-    @Test
-    public void test_issue71_canSkipSeveralLines() throws Exception {
-        File tmp = new File("target/test/update/issue71");
-        tmp.mkdirs();
-        FileUtils.copyFileToFolder(new File("src/test/resources/issues/issue-71/issue-71.txt.extended"), tmp);
-
-<<<<<<< HEAD
-        LicenseFormatMojo updater = new LicenseFormatMojo();
-        updater.basedir = tmp;
-        updater.header = "src/test/resources/issues/issue-71/issue-71-header.txt";
-        updater.project = new MavenProjectStub();
-        updater.mapping = new HashMap<String, String>() {{
-            put("txt.extended", "EXTENDED_STYLE");
-        }};
-        updater.headerDefinitions = new String[]{"/issues/issue-71/issue-71-additionalHeaderDefinitions.xml"};
-        updater.execute();
-        
-        
-        // Check that all the skipable header has been correctly skipped
-        List<String> linesOfModifiedFile = Files.readLines(new File(tmp, "issue-71.txt.extended"), Charset.defaultCharset());
-        assertThat(linesOfModifiedFile.get(0 /* line 1 */), is("|||"));
-        assertThat(linesOfModifiedFile.get(8) /* line 9 */, is("|||"));
-=======
-    @Test
-    public void test_UpdateWorksHasExpectedOnAOneLineCommentFile_relatesTo_issue30() throws Exception {
-        File tmp = new File("target/test/update/issue30");
-        tmp.mkdirs();
-        FileUtils.copyFileToFolder(new File("src/test/resources/update/issue30/one-line-comment.ftl"), tmp);
-
-        LicenseFormatMojo updater = new LicenseFormatMojo();
-        updater.basedir = tmp;
-        updater.header = "src/test/resources/single-line-header.txt";
-        updater.project = new MavenProjectStub();
-        updater.execute();
-        
-        List<String> linesOfOriginFile = Files.readLines(new File("src/test/resources/update/issue30/one-line-comment.ftl"), Charset.defaultCharset());
-        List<String> linesOfUpdatedFile = Files.readLines(new File(tmp, "one-line-comment.ftl"), Charset.defaultCharset());
-        
-        // check that the original line is kept as the latest one even when introducing a license header
-        assertThat(linesOfOriginFile.get(0), is(linesOfUpdatedFile.get(linesOfUpdatedFile.size() - 1)));
->>>>>>> 9fd91401
-    }
-}
+/**
+ * Copyright (C) 2008 Mycila (mathieu.carbou@gmail.com)
+ *
+ * Licensed under the Apache License, Version 2.0 (the "License");
+ * you may not use this file except in compliance with the License.
+ * You may obtain a copy of the License at
+ *
+ *         http://www.apache.org/licenses/LICENSE-2.0
+ *
+ * Unless required by applicable law or agreed to in writing, software
+ * distributed under the License is distributed on an "AS IS" BASIS,
+ * WITHOUT WARRANTIES OR CONDITIONS OF ANY KIND, either express or implied.
+ * See the License for the specific language governing permissions and
+ * limitations under the License.
+ */
+package com.mycila.maven.plugin.license;
+
+import com.google.common.collect.ImmutableMap;
+import com.google.common.io.Files;
+import com.mycila.maven.plugin.license.util.FileUtils;
+import org.apache.maven.plugin.MojoExecutionException;
+import org.apache.maven.plugin.testing.stubs.MavenProjectStub;
+import org.junit.Test;
+
+import java.io.File;
+import java.nio.charset.Charset;
+import java.util.HashMap;
+import java.util.List;
+import org.junit.Assert;
+
+import static org.junit.Assert.assertEquals;
+import static org.junit.Assert.assertThat;
+import static org.junit.Assert.fail;
+import static org.hamcrest.CoreMatchers.*;
+
+import static org.hamcrest.CoreMatchers.*;
+
+/**
+ * @author Mathieu Carbou (mathieu.carbou@gmail.com)
+ */
+public final class UpdateMojoTest {
+    public static final String LS = System.getProperty("line.separator");
+    
+    @Test
+    public void test_update() throws Exception {
+        File tmp = new File("target/test/update");
+        tmp.mkdirs();
+        FileUtils.copyFileToFolder(new File("src/test/resources/update/doc1.txt"), tmp);
+        FileUtils.copyFileToFolder(new File("src/test/resources/update/doc2.txt"), tmp);
+
+        LicenseFormatMojo updater = new LicenseFormatMojo();
+        updater.basedir = tmp;
+        updater.header = "src/test/resources/update/header.txt";
+        updater.project = new MavenProjectStub();
+        updater.properties = ImmutableMap.of("year", "2008");
+        updater.execute();
+
+        assertEquals(FileUtils.read(new File(tmp, "doc1.txt"), System.getProperty("file.encoding")), "====\r\n    My @Copyright license 2 with my-custom-value and 2008 and doc1.txt\r\n====\r\n\r\nsome data\r\n");
+        assertEquals(FileUtils.read(new File(tmp, "doc2.txt"), System.getProperty("file.encoding")), "====\r\n    My @Copyright license 2 with my-custom-value and 2008 and doc2.txt\r\n====\r\n\r\nsome data\r\n");
+    }
+
+    @Test
+    public void test_skipExistingHeaders() throws Exception {
+        File tmp = new File("target/test/test_skipExistingHeaders");
+        tmp.mkdirs();
+        FileUtils.copyFileToFolder(new File("src/test/resources/update/doc1.txt"), tmp);
+        FileUtils.copyFileToFolder(new File("src/test/resources/update/doc2.txt"), tmp);
+
+        // only update those files without a copyright header
+        LicenseFormatMojo updater = new LicenseFormatMojo();
+        updater.basedir = tmp;
+        updater.header = "src/test/resources/update/header.txt";
+        updater.project = new MavenProjectStub();
+        updater.properties = ImmutableMap.of("year", "2008");
+        updater.skipExistingHeaders = true;
+        updater.execute();
+
+        assertEquals(FileUtils.read(new File(tmp, "doc1.txt"), System.getProperty("file.encoding")), "====\r\n    My @Copyright license 2 with my-custom-value and 2008 and doc1.txt\r\n====\r\n\r\nsome data\r\n");
+        assertEquals(FileUtils.read(new File(tmp, "doc2.txt"), System.getProperty("file.encoding")), "====\r\n    Copyright license\r\n====\r\n\r\nsome data\r\n");
+
+        // expect unchanged header to fail check against new header
+        LicenseCheckMojo check = new LicenseCheckMojo();
+        check.basedir = tmp;
+        check.header = "src/test/resources/update/header.txt";
+        check.project = new MavenProjectStub();
+        check.properties = ImmutableMap.of("year", "2008");
+        check.skipExistingHeaders = false;
+
+        try {
+            check.execute();
+            fail();
+        } catch (MojoExecutionException e) {
+            assertEquals("Some files do not have the expected license header", e.getMessage());
+            assertEquals(1, check.missingHeaders.size());
+        }
+
+        // check again ignoring unchanged headers, should not fail
+        check.skipExistingHeaders = true;
+        check.execute();
+    }
+
+    @Test
+    public void test_issue50() throws Exception {
+        File tmp = new File("target/test/update/issue50");
+        tmp.mkdirs();
+        FileUtils.copyFileToFolder(new File("src/test/resources/update/issue50/test1.properties"), tmp);
+        FileUtils.copyFileToFolder(new File("src/test/resources/update/issue50/test2.properties"), tmp);
+        FileUtils.copyFileToFolder(new File("src/test/resources/update/issue50/test3.properties"), tmp);
+
+        LicenseFormatMojo updater = new LicenseFormatMojo();
+        updater.basedir = tmp;
+        updater.header = "src/test/resources/update/header.txt";
+        updater.properties = ImmutableMap.of("year", "2008");
+        updater.mapping = new HashMap<String, String>() {{
+            put("properties", "SCRIPT_STYLE");
+        }};
+        updater.project = new MavenProjectStub();
+        updater.execute();
+
+        String test1 = FileUtils.read(new File(tmp, "test1.properties"), System.getProperty("file.encoding")).replaceAll("\\n", LS);
+        String test2 = FileUtils.read(new File(tmp, "test2.properties"), System.getProperty("file.encoding"));
+        String test3 = FileUtils.read(new File(tmp, "test3.properties"), System.getProperty("file.encoding"));
+
+        assertEquals(test1, test2.replace("test2.properties", "test1.properties"));
+        assertEquals(test1, test3.replace("test3.properties", "test1.properties"));
+    }
+
+    @Test
+    public void test_issue48() throws Exception {
+        File tmp = new File("target/test/update/issue48");
+        tmp.mkdirs();
+        FileUtils.copyFileToFolder(new File("src/test/resources/update/issue48/test1.php"), tmp);
+        FileUtils.copyFileToFolder(new File("src/test/resources/update/issue48/test2.php"), tmp);
+
+        LicenseFormatMojo updater = new LicenseFormatMojo();
+        updater.basedir = tmp;
+        updater.header = "src/test/resources/update/header.txt";
+        updater.properties = ImmutableMap.of("year", "2008");
+        updater.mapping = new HashMap<String, String>() {{
+            put("properties", "SCRIPT_STYLE");
+        }};
+        updater.project = new MavenProjectStub();
+        updater.execute();
+
+        assertEquals(FileUtils.read(new File(tmp, "test1.php"), System.getProperty("file.encoding")), "\r\n" +
+            "\r\n" +
+            "<?php\r\n" +
+            "/*\r\n" +
+            " * My @Copyright license 2 with my-custom-value and 2008 and test1.php\r\n" +
+            " */\r\n" +
+            "\r\n" +
+            "class Conference extends Service {}\r\n" +
+            "\r\n" +
+            "?>\r\n");
+        assertEquals(FileUtils.read(new File(tmp, "test2.php"), System.getProperty("file.encoding")), "\r\n" +
+            "\r\n" +
+            "<?php\r\n" +
+            "/*\r\n" +
+            " * My @Copyright license 2 with my-custom-value and 2008 and test2.php\r\n" +
+            " */\r\n" +
+            "\r\n" +
+            "class Conference extends Service {}\r\n" +
+            "\r\n" +
+            "?>\r\n");
+    }
+
+    @Test
+    public void test_issue44() throws Exception {
+        File tmp = new File("target/test/update/issue44");
+        tmp.mkdirs();
+        FileUtils.copyFileToFolder(new File("src/test/resources/update/issue44/issue44-3.rb"), tmp);
+        FileUtils.copyFileToFolder(new File("src/test/resources/update/issue44/test.asp"), tmp);
+
+        LicenseFormatMojo updater = new LicenseFormatMojo();
+        updater.basedir = tmp;
+        updater.header = "src/test/resources/update/header.txt";
+        updater.properties = ImmutableMap.of("year", "2008");
+        updater.project = new MavenProjectStub();
+        updater.execute();
+
+        assertEquals(FileUtils.read(new File(tmp, "issue44-3.rb"), System.getProperty("file.encoding")), "#" + LS + "" +
+            "# My @Copyright license 2 with my-custom-value and 2008 and issue44-3.rb" + LS + "" +
+            "#" + LS + "" +
+            "" + LS + "" +
+            "# code comment" + LS + "" +
+            "ruby code here" + LS + "");
+
+        assertEquals(FileUtils.read(new File(tmp, "test.asp"), System.getProperty("file.encoding")), "<%\n" +
+            "    My @Copyright license 2 with my-custom-value and 2008 and test.asp\n" +
+            "%>" +
+            "\n" +
+            "asp code");
+    }
+
+    @Test
+    public void test_issue_14() throws Exception {
+        File tmp = new File("target/test/update/issue14");
+        tmp.mkdirs();
+        FileUtils.copyFileToFolder(new File("src/test/resources/update/issue14/test.properties"), tmp);
+
+        LicenseFormatMojo updater = new LicenseFormatMojo();
+        updater.basedir = tmp;
+        updater.header = "src/test/resources/update/issue14/header.txt";
+        updater.project = new MavenProjectStub();
+        updater.execute();
+        final String expectedString = "#" + LS + "" +
+                "# Copyright (C) 2013 Salzburg Research." + LS + "" +
+                "#" + LS + "" +
+                "# Licensed under the Apache License, Version 2.0 (the \"License\");" + LS + "" +
+                "# you may not use this file except in compliance with the License." + LS + "" +
+                "# You may obtain a copy of the License at" + LS + "" +
+                "#" + LS + "" +
+                "#         http://www.apache.org/licenses/LICENSE-2.0" + LS + "" +
+                "#" + LS + "" +
+                "# Unless required by applicable law or agreed to in writing, software" + LS + "" +
+                "# distributed under the License is distributed on an \"AS IS\" BASIS," + LS + "" +
+                "# WITHOUT WARRANTIES OR CONDITIONS OF ANY KIND, either express or implied." + LS + "" +
+                "# See the License for the specific language governing permissions and" + LS + "" +
+                "# limitations under the License." + LS + "" +
+                "#" + LS + "" +
+                "" + LS + "" +
+                "meta.tables            = SHOW TABLES;" + LS + "" +
+                "meta.version           = SELECT mvalue FROM metadata WHERE mkey = 'version';" + LS + "" +
+                "" + LS + "" +
+                "# get sequence numbers" + LS + "" +
+                "seq.nodes              = SELECT nextval('seq_nodes')" + LS + "" +
+                "seq.triples            = SELECT nextval('seq_triples')" + LS + "" +
+                "seq.namespaces         = SELECT nextval('seq_namespaces')" + LS + "";
+        final String readModifiedContent = FileUtils.read(new File(tmp, "test.properties"), System.getProperty("file.encoding"));
+
+        assertEquals(expectedString, readModifiedContent);
+    }
+    
+    @Test
+    public void test_issue71_canSkipSeveralLines() throws Exception {
+        File tmp = new File("target/test/update/issue71");
+        tmp.mkdirs();
+        FileUtils.copyFileToFolder(new File("src/test/resources/issues/issue-71/issue-71.txt.extended"), tmp);
+
+        LicenseFormatMojo updater = new LicenseFormatMojo();
+        updater.basedir = tmp;
+        updater.header = "src/test/resources/issues/issue-71/issue-71-header.txt";
+        updater.project = new MavenProjectStub();
+        updater.mapping = new HashMap<String, String>() {{
+            put("txt.extended", "EXTENDED_STYLE");
+        }};
+        updater.headerDefinitions = new String[]{"/issues/issue-71/issue-71-additionalHeaderDefinitions.xml"};
+        updater.execute();
+
+
+        // Check that all the skipable header has been correctly skipped
+        List<String> linesOfModifiedFile = Files.readLines(new File(tmp, "issue-71.txt.extended"), Charset.defaultCharset());
+        assertThat(linesOfModifiedFile.get(0 /* line 1 */), is("|||"));
+        assertThat(linesOfModifiedFile.get(8) /* line 9 */, is("|||"));
+    }
+
+    @Test
+    public void test_UpdateWorksHasExpectedOnAOneLineCommentFile_relatesTo_issue30() throws Exception {
+            File tmp = new File("target/test/update/issue30");
+            tmp.mkdirs();
+            FileUtils.copyFileToFolder(new File("src/test/resources/update/issue30/one-line-comment.ftl"), tmp);
+    
+            LicenseFormatMojo updater = new LicenseFormatMojo();
+            updater.basedir = tmp;
+            updater.header = "src/test/resources/single-line-header.txt";
+            updater.project = new MavenProjectStub();
+            updater.execute();
+            
+            List<String> linesOfOriginFile = Files.readLines(new File("src/test/resources/update/issue30/one-line-comment.ftl"), Charset.defaultCharset());
+            List<String> linesOfUpdatedFile = Files.readLines(new File(tmp, "one-line-comment.ftl"), Charset.defaultCharset());
+            
+            // check that the original line is kept as the latest one even when introducing a license header
+            assertThat(linesOfOriginFile.get(0), is(linesOfUpdatedFile.get(linesOfUpdatedFile.size() - 1)));
+    }
+}